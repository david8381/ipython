--- conflicted
+++ resolved
@@ -42,7 +42,7 @@
             # non-zero return code signals error, don't try again
             ignore_termtitle = True
 
-<<<<<<< HEAD
+
 def find_cmd(cmd):
     """Find the full path to a .bat or .exe using the win32api module."""
     try:
@@ -81,7 +81,7 @@
         return path
     else:
         return buf.value
-=======
+
+
 def term_clear():
-    os.system('cls')
->>>>>>> 79d52799
+    os.system('cls')
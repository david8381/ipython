"""
Module to define and register Terminal IPython shortcuts with
:mod:`prompt_toolkit`
"""

# Copyright (c) IPython Development Team.
# Distributed under the terms of the Modified BSD License.

import warnings
import signal
import sys
from typing import Callable


from prompt_toolkit.application.current import get_app
from prompt_toolkit.enums import DEFAULT_BUFFER, SEARCH_BUFFER
from prompt_toolkit.filters import (has_focus, has_selection, Condition,
    vi_insert_mode, emacs_insert_mode, has_completions, vi_mode)
from prompt_toolkit.key_binding.bindings.completion import display_completions_like_readline
from prompt_toolkit.key_binding import KeyBindings

from IPython.utils.decorators import undoc

@undoc
@Condition
def cursor_in_leading_ws():
    before = get_app().current_buffer.document.current_line_before_cursor
    return (not before) or before.isspace()


def create_ipython_shortcuts(shell):
    """Set up the prompt_toolkit keyboard shortcuts for IPython"""

    kb = KeyBindings()
    insert_mode = vi_insert_mode | emacs_insert_mode

    if getattr(shell, 'handle_return', None):
        return_handler = shell.handle_return(shell)
    else:
        return_handler = newline_or_execute_outer(shell)

    kb.add('enter', filter=(has_focus(DEFAULT_BUFFER)
                            & ~has_selection
                            & insert_mode
                        ))(return_handler)

    kb.add('c-\\')(force_exit)

    kb.add('c-p', filter=(vi_insert_mode & has_focus(DEFAULT_BUFFER))
                )(previous_history_or_previous_completion)

    kb.add('c-n', filter=(vi_insert_mode & has_focus(DEFAULT_BUFFER))
                )(next_history_or_next_completion)

    kb.add('c-g', filter=(has_focus(DEFAULT_BUFFER) & has_completions)
                )(dismiss_completion)

    kb.add('c-c', filter=has_focus(DEFAULT_BUFFER))(reset_buffer)

    kb.add('c-c', filter=has_focus(SEARCH_BUFFER))(reset_search_buffer)

    supports_suspend = Condition(lambda: hasattr(signal, 'SIGTSTP'))
    kb.add('c-z', filter=supports_suspend)(suspend_to_bg)

    # Ctrl+I == Tab
    kb.add('tab', filter=(has_focus(DEFAULT_BUFFER)
                          & ~has_selection
                          & insert_mode
                          & cursor_in_leading_ws
                        ))(indent_buffer)
    kb.add('c-o', filter=(has_focus(DEFAULT_BUFFER) & emacs_insert_mode)
           )(newline_autoindent_outer(shell.input_transformer_manager))

    kb.add('f2', filter=has_focus(DEFAULT_BUFFER))(open_input_in_editor)

    if shell.display_completions == 'readlinelike':
        kb.add('c-i', filter=(has_focus(DEFAULT_BUFFER)
                              & ~has_selection
                              & insert_mode
                              & ~cursor_in_leading_ws
                        ))(display_completions_like_readline)

    if sys.platform == 'win32':
        kb.add('c-v', filter=(has_focus(DEFAULT_BUFFER) & ~vi_mode))(win_paste)

    return kb


def newline_or_execute_outer(shell):
    def newline_or_execute(event):
        """When the user presses return, insert a newline or execute the code."""
        b = event.current_buffer
        d = b.document

        if b.complete_state:
            cc = b.complete_state.current_completion
            if cc:
                b.apply_completion(cc)
            else:
                b.cancel_completion()
            return

        # If there's only one line, treat it as if the cursor is at the end.
        # See https://github.com/ipython/ipython/issues/10425
        if d.line_count == 1:
            check_text = d.text
        else:
            check_text = d.text[:d.cursor_position]
        status, indent = shell.check_complete(check_text)

        if not (d.on_last_line or
                d.cursor_position_row >= d.line_count - d.empty_line_count_at_the_end()
                ):
<<<<<<< HEAD
            b.insert_text('\n' + indent)
=======
            if shell.autoindent:
                b.insert_text('\n' + (' ' * (indent or 0)))
            else:
                b.insert_text('\n')
>>>>>>> a85a08cc
            return

        if (status != 'incomplete') and b.accept_handler:
            b.validate_and_handle()
        else:
<<<<<<< HEAD
            b.insert_text('\n' + indent)
=======
            if shell.autoindent:
                b.insert_text('\n' + (' ' * (indent or 0)))
            else:
                b.insert_text('\n')
>>>>>>> a85a08cc
    return newline_or_execute


def previous_history_or_previous_completion(event):
    """
    Control-P in vi edit mode on readline is history next, unlike default prompt toolkit.

    If completer is open this still select previous completion.
    """
    event.current_buffer.auto_up()


def next_history_or_next_completion(event):
    """
    Control-N in vi edit mode on readline is history previous, unlike default prompt toolkit.

    If completer is open this still select next completion.
    """
    event.current_buffer.auto_down()


def dismiss_completion(event):
    b = event.current_buffer
    if b.complete_state:
        b.cancel_completion()


def reset_buffer(event):
    b = event.current_buffer
    if b.complete_state:
        b.cancel_completion()
    else:
        b.reset()


def reset_search_buffer(event):
    if event.current_buffer.document.text:
        event.current_buffer.reset()
    else:
        event.app.layout.focus(DEFAULT_BUFFER)

def suspend_to_bg(event):
    event.app.suspend_to_background()

def force_exit(event):
    """
    Force exit (with a non-zero return value)
    """
    sys.exit("Quit")

def indent_buffer(event):
    event.current_buffer.insert_text(' ' * 4)

@undoc
def newline_with_copy_margin(event):
    """
    DEPRECATED since IPython 6.0

    See :any:`newline_autoindent_outer` for a replacement.

    Preserve margin and cursor position when using
    Control-O to insert a newline in EMACS mode
    """
    warnings.warn("`newline_with_copy_margin(event)` is deprecated since IPython 6.0. "
      "see `newline_autoindent_outer(shell)(event)` for a replacement.",
                  DeprecationWarning, stacklevel=2)

    b = event.current_buffer
    cursor_start_pos = b.document.cursor_position_col
    b.newline(copy_margin=True)
    b.cursor_up(count=1)
    cursor_end_pos = b.document.cursor_position_col
    if cursor_start_pos != cursor_end_pos:
        pos_diff = cursor_start_pos - cursor_end_pos
        b.cursor_right(count=pos_diff)

def newline_autoindent_outer(inputsplitter) -> Callable[..., None]:
    """
    Return a function suitable for inserting a indented newline after the cursor.

    Fancier version of deprecated ``newline_with_copy_margin`` which should
    compute the correct indentation of the inserted line. That is to say, indent
    by 4 extra space after a function definition, class definition, context
    manager... And dedent by 4 space after ``pass``, ``return``, ``raise ...``.
    """

    def newline_autoindent(event):
        """insert a newline after the cursor indented appropriately."""
        b = event.current_buffer
        d = b.document

        if b.complete_state:
            b.cancel_completion()
        text = d.text[:d.cursor_position] + '\n'
        _, indent = inputsplitter.check_complete(text)
        b.insert_text('\n' + (' ' * (indent or 0)), move_cursor=False)

    return newline_autoindent


def open_input_in_editor(event):
    event.app.current_buffer.tempfile_suffix = ".py"
    event.app.current_buffer.open_in_editor()


if sys.platform == 'win32':
    from IPython.core.error import TryNext
    from IPython.lib.clipboard import (ClipboardEmpty,
                                       win32_clipboard_get,
                                       tkinter_clipboard_get)

    @undoc
    def win_paste(event):
        try:
            text = win32_clipboard_get()
        except TryNext:
            try:
                text = tkinter_clipboard_get()
            except (TryNext, ClipboardEmpty):
                return
        except ClipboardEmpty:
            return
        event.current_buffer.insert_text(text.replace('\t', ' ' * 4))<|MERGE_RESOLUTION|>--- conflicted
+++ resolved
@@ -111,27 +111,19 @@
         if not (d.on_last_line or
                 d.cursor_position_row >= d.line_count - d.empty_line_count_at_the_end()
                 ):
-<<<<<<< HEAD
-            b.insert_text('\n' + indent)
-=======
             if shell.autoindent:
-                b.insert_text('\n' + (' ' * (indent or 0)))
+                b.insert_text('\n' + indent)
             else:
                 b.insert_text('\n')
->>>>>>> a85a08cc
             return
 
         if (status != 'incomplete') and b.accept_handler:
             b.validate_and_handle()
         else:
-<<<<<<< HEAD
-            b.insert_text('\n' + indent)
-=======
             if shell.autoindent:
-                b.insert_text('\n' + (' ' * (indent or 0)))
+                b.insert_text('\n' + indent)
             else:
                 b.insert_text('\n')
->>>>>>> a85a08cc
     return newline_or_execute
 
 

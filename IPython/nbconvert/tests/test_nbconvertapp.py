--- conflicted
+++ resolved
@@ -187,24 +187,16 @@
         """
         with self.create_temp_cwd():
             self.create_empty_notebook(u'nb1_análisis.ipynb')
-<<<<<<< HEAD
-            self.call('nbconvert --log-level 0 --to latex '
-                            '"nb1_*" --post PDF '
-                            '--PDFPostProcessor.verbose=True')
-            assert os.path.isfile(u'nb1_análisis.tex')
-            assert os.path.isfile(u'nb1_análisis.pdf')
-
-    def test_cwd_plugin(self):
-        """
-        Verify that an extension in the cwd can be imported.
-        """
-        with self.create_temp_cwd(['hello.py']):
-            self.create_empty_notebook(u'empty.ipynb')
-            self.call('nbconvert empty --to html --NbConvertApp.writer_class=\'hello.HelloWriter\'')
-            assert os.path.isfile(u'hello.txt')
-=======
             self.call('nbconvert --log-level 0 --to pdf "nb1_*"'
                     ' --PDFExporter.latex_count=1'
                     ' --PDFExporter.verbose=True')
             assert os.path.isfile(u'nb1_análisis.pdf')
->>>>>>> e6ba6615
+
+    def test_cwd_plugin(self):
+        """
+        Verify that an extension in the cwd can be imported.
+        """
+        with self.create_temp_cwd(['hello.py']):
+            self.create_empty_notebook(u'empty.ipynb')
+            self.call('nbconvert empty --to html --NbConvertApp.writer_class=\'hello.HelloWriter\'')
+            assert os.path.isfile(u'hello.txt')